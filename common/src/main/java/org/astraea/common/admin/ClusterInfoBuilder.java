--- conflicted
+++ resolved
@@ -126,11 +126,7 @@
                           node.host(),
                           node.port(),
                           Stream.concat(
-<<<<<<< HEAD
-                                  ((Broker) node).dataFolders().stream(),
-=======
                                   node.dataFolders().stream(),
->>>>>>> ced840f9
                                   folders.get(node.id()).stream()
                                       .map(ClusterInfoBuilder::fakeDataFolder))
                               .toList());
@@ -340,11 +336,7 @@
   }
 
   static Broker fakeBroker(int Id, String host, int port, List<Broker.DataFolder> dataFolders) {
-<<<<<<< HEAD
-    return new Broker(Id, host, port, false, new Config(Map.of()), dataFolders, Set.of(), Set.of());
-=======
     return new Broker(Id, host, port, false, Config.EMPTY, dataFolders, Set.of(), Set.of());
->>>>>>> ced840f9
   }
 
   private static Broker.DataFolder fakeDataFolder(String path) {
