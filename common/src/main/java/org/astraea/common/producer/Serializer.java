/*
 * Licensed to the Apache Software Foundation (ASF) under one or more
 * contributor license agreements. See the NOTICE file distributed with
 * this work for additional information regarding copyright ownership.
 * The ASF licenses this file to You under the Apache License, Version 2.0
 * (the "License"); you may not use this file except in compliance with
 * the License. You may obtain a copy of the License at
 *
 *    http://www.apache.org/licenses/LICENSE-2.0
 *
 * Unless required by applicable law or agreed to in writing, software
 * distributed under the License is distributed on an "AS IS" BASIS,
 * WITHOUT WARRANTIES OR CONDITIONS OF ANY KIND, either express or implied.
 * See the License for the specific language governing permissions and
 * limitations under the License.
 */
package org.astraea.common.producer;

import java.nio.charset.StandardCharsets;
import java.util.Collection;
import java.util.List;
import org.apache.kafka.common.header.Headers;
import org.astraea.common.ByteUtils;
import org.astraea.common.Header;
import org.astraea.common.Utils;
import org.astraea.common.json.JsonConverter;
import org.astraea.common.json.TypeRef;
import org.astraea.common.metrics.BeanObject;

@FunctionalInterface
public interface Serializer<T> {

  /**
   * Convert {@code data} into a byte array.
   *
   * @param topic topic associated with data
   * @param headers headers associated with the record
   * @param data typed data
   * @return serialized bytes
   */
  byte[] serialize(String topic, Collection<Header> headers, T data);

  static <T> org.apache.kafka.common.serialization.Serializer<T> of(Serializer<T> serializer) {
    return new org.apache.kafka.common.serialization.Serializer<>() {

      @Override
      public byte[] serialize(String topic, T data) {
        return serializer.serialize(topic, List.of(), data);
      }

      @Override
      public byte[] serialize(String topic, Headers headers, T data) {
        return serializer.serialize(topic, Header.of(headers), data);
      }
    };
  }

  Serializer<byte[]> BYTE_ARRAY = (topic, headers, data) -> data;
  Serializer<String> STRING =
      (topic, headers, data) -> data == null ? null : ByteUtils.toBytes(data);
  Serializer<Integer> INTEGER =
      (topic, headers, data) -> data == null ? null : ByteUtils.toBytes(data);
  Serializer<Long> LONG = (topic, headers, data) -> data == null ? null : ByteUtils.toBytes(data);
  Serializer<Float> FLOAT = (topic, headers, data) -> data == null ? null : ByteUtils.toBytes(data);
  Serializer<Double> DOUBLE =
      (topic, headers, data) -> data == null ? null : ByteUtils.toBytes(data);
  Serializer<BeanObject> BEAN_OBJECT = (topic, headers, data) -> ByteUtils.toBytes(data);

  /**
   * create Custom JsonSerializer
   *
   * @return Custom JsonSerializer
   * @param <T> The type of message being output by the serializer
   */
  static <T> Serializer<T> of(TypeRef<T> typeRef) {
    return new JsonSerializer<>(typeRef);
  }

  class JsonSerializer<T> implements Serializer<T> {
    private final String encoding = StandardCharsets.UTF_8.name();
    private final JsonConverter jackson = JsonConverter.jackson();

    private JsonSerializer(TypeRef<T> typeRef) {}

    @Override
    public byte[] serialize(String topic, Collection<Header> headers, T data) {
      if (data == null) {
        return null;
      }

      return Utils.packException(() -> jackson.toJson(data).getBytes(encoding));
    }
  }
<<<<<<< HEAD

  class NodeInfoSerializer implements Serializer<NodeInfo> {

    @Override
    public byte[] serialize(String topic, Collection<Header> headers, NodeInfo data) {
      var nodeInfoSize =
          4 // [id]
              + 2 // [host length]
              + ByteUtils.toBytes(data.host()).length // [host]
              + 4; // [port]
      var buffer = ByteBuffer.allocate(nodeInfoSize);
      buffer.putInt(data.id());
      ByteUtils.putLengthString(buffer, data.host());
      buffer.putInt(data.port());
      return buffer.array();
    }
  }

  class TopicSerializer implements Serializer<Topic> {

    @Override
    public byte[] serialize(String topic, Collection<Header> headers, Topic data) {
      var configSize =
          data.config().raw().entrySet().stream()
              .mapToInt(
                  entry ->
                      2
                          + ByteUtils.toBytes(entry.getKey()).length
                          + 2
                          + ByteUtils.toBytes(entry.getValue()).length)
              .sum();
      var topicSize =
          2 // [topic length]
              + ByteUtils.toBytes(data.name()).length // [topic]
              + 4 // [nums of config]
              + configSize // [config]
              + 1 // [internal]
              + 4 // [nums of topicPartitions]
              + 4 * 4; // [nums * partitions]
      var buffer = ByteBuffer.allocate(topicSize * 10);
      ByteUtils.putLengthString(buffer, data.name());
      buffer.putInt(data.config().raw().size());
      data.config()
          .raw()
          .forEach(
              (key, value) -> {
                ByteUtils.putLengthString(buffer, key);
                ByteUtils.putLengthString(buffer, value);
              });
      buffer.put(ByteUtils.toBytes(data.internal()));
      buffer.putInt(data.topicPartitions().size());
      data.topicPartitions().forEach(tp -> buffer.putInt(tp.partition()));
      return buffer.array();
    }
  }

  class ReplicaSerializer implements Serializer<Replica> {

    @Override
    public byte[] serialize(String topic, Collection<Header> headers, Replica data) {
      var nodeInfo = Serializer.NODE_INFO.serialize(topic, headers, data.nodeInfo());
      var replicaSize =
          2 // [topic length]
              + ByteUtils.toBytes(topic).length // [topic]
              + 4 // [partition]
              + 4 // [nodeInfo length]
              + nodeInfo.length // [nodeInfo]
              + 8 // [lag]
              + 8 // [size]
              + 1 // [isLeader]
              + 1 // [isSync]
              + 1 // [isFuture]
              + 1 // [isOffline]
              + 1 // [isPreferredLeader]
              + 2 // [path length]
              + ByteUtils.toBytes(data.path()).length; // [path]
      var buffer = ByteBuffer.allocate(replicaSize);
      ByteUtils.putLengthString(buffer, topic);
      buffer.putInt(data.partition());
      buffer.putInt(nodeInfo.length);
      buffer.put(nodeInfo);
      buffer.putLong(data.lag());
      buffer.putLong(data.size());
      buffer.put(ByteUtils.toBytes(data.isLeader()));
      buffer.put(ByteUtils.toBytes(data.isSync()));
      buffer.put(ByteUtils.toBytes(data.isFuture()));
      buffer.put(ByteUtils.toBytes(data.isOffline()));
      buffer.put(ByteUtils.toBytes(data.isPreferredLeader()));
      ByteUtils.putLengthString(buffer, data.path());
      return buffer.array();
    }
  }

  class ClusterInfoSerializer implements Serializer<ClusterInfo> {

    @Override
    public byte[] serialize(String topic, Collection<Header> headers, ClusterInfo data) {
      var nodes =
          data.nodes().stream()
              .map(nodeInfo -> Serializer.NODE_INFO.serialize(topic, headers, nodeInfo))
              .collect(Collectors.toList());
      var topics =
          data.topics().values().stream()
              .map(t -> Serializer.TOPIC.serialize(topic, headers, t))
              .collect(Collectors.toList());
      var replicas =
          data.replicas().stream()
              .map(replica -> Serializer.REPLICA.serialize(replica.topic(), headers, replica))
              .collect(Collectors.toList());
      var clusterInfoSize =
          2 // [clusterId length]
              + ByteUtils.toBytes(data.clusterId()).length // [clusterId]
              + 4 // [nums of nodeInfo]
              + nodes.stream().mapToInt(bytes -> 4 + bytes.length).sum() // [nodeInfo]
              + 4 // [nums of topic]
              + topics.stream().mapToInt(bytes -> 4 + bytes.length).sum() // [topics]
              + 4 // [nums of replica]
              + replicas.stream().mapToInt(bytes -> 4 + bytes.length).sum(); // [replicas]
      var buffer = ByteBuffer.allocate(clusterInfoSize);
      ByteUtils.putLengthString(buffer, data.clusterId());
      buffer.putInt(nodes.size());
      nodes.forEach(
          bytes -> {
            buffer.putInt(bytes.length);
            buffer.put(bytes);
          });
      buffer.putInt(topics.size());
      topics.forEach(
          bytes -> {
            buffer.putInt(bytes.length);
            buffer.put(bytes);
          });
      buffer.putInt(replicas.size());
      replicas.forEach(
          bytes -> {
            buffer.putInt(bytes.length);
            buffer.put(bytes);
          });
      return buffer.array();
    }
  }

  class BeanObjectSerializer implements Serializer<BeanObject> {
    @Override
    public byte[] serialize(String topic, Collection<Header> headers, BeanObject data) {
      var beanBuilder = BeanObjectOuterClass.BeanObject.newBuilder();
      beanBuilder.setDomain(data.domainName());
      beanBuilder.putAllProperties(data.properties());
      data.attributes().forEach((key, val) -> beanBuilder.putAttributes(key, primitive(val)));

      return beanBuilder.build().toByteArray();
    }

    private static BeanObjectOuterClass.BeanObject.Primitive primitive(Object v) {
      if (v instanceof Integer)
        return BeanObjectOuterClass.BeanObject.Primitive.newBuilder().setInt((int) v).build();
      else if (v instanceof Long)
        return BeanObjectOuterClass.BeanObject.Primitive.newBuilder().setLong((long) v).build();
      else if (v instanceof Float)
        return BeanObjectOuterClass.BeanObject.Primitive.newBuilder().setFloat((float) v).build();
      else if (v instanceof Double)
        return BeanObjectOuterClass.BeanObject.Primitive.newBuilder().setDouble((double) v).build();
      else if (v instanceof Boolean)
        return BeanObjectOuterClass.BeanObject.Primitive.newBuilder()
            .setBoolean((boolean) v)
            .build();
      else if (v instanceof String)
        return BeanObjectOuterClass.BeanObject.Primitive.newBuilder().setStr(v.toString()).build();
      else
        throw new IllegalArgumentException(
            "Type "
                + v.getClass()
                + " is not supported. Please use Integer, Long, Float, Double, Boolean, String instead.");
    }
  }
=======
>>>>>>> 60da7716
}<|MERGE_RESOLUTION|>--- conflicted
+++ resolved
@@ -91,182 +91,4 @@
       return Utils.packException(() -> jackson.toJson(data).getBytes(encoding));
     }
   }
-<<<<<<< HEAD
-
-  class NodeInfoSerializer implements Serializer<NodeInfo> {
-
-    @Override
-    public byte[] serialize(String topic, Collection<Header> headers, NodeInfo data) {
-      var nodeInfoSize =
-          4 // [id]
-              + 2 // [host length]
-              + ByteUtils.toBytes(data.host()).length // [host]
-              + 4; // [port]
-      var buffer = ByteBuffer.allocate(nodeInfoSize);
-      buffer.putInt(data.id());
-      ByteUtils.putLengthString(buffer, data.host());
-      buffer.putInt(data.port());
-      return buffer.array();
-    }
-  }
-
-  class TopicSerializer implements Serializer<Topic> {
-
-    @Override
-    public byte[] serialize(String topic, Collection<Header> headers, Topic data) {
-      var configSize =
-          data.config().raw().entrySet().stream()
-              .mapToInt(
-                  entry ->
-                      2
-                          + ByteUtils.toBytes(entry.getKey()).length
-                          + 2
-                          + ByteUtils.toBytes(entry.getValue()).length)
-              .sum();
-      var topicSize =
-          2 // [topic length]
-              + ByteUtils.toBytes(data.name()).length // [topic]
-              + 4 // [nums of config]
-              + configSize // [config]
-              + 1 // [internal]
-              + 4 // [nums of topicPartitions]
-              + 4 * 4; // [nums * partitions]
-      var buffer = ByteBuffer.allocate(topicSize * 10);
-      ByteUtils.putLengthString(buffer, data.name());
-      buffer.putInt(data.config().raw().size());
-      data.config()
-          .raw()
-          .forEach(
-              (key, value) -> {
-                ByteUtils.putLengthString(buffer, key);
-                ByteUtils.putLengthString(buffer, value);
-              });
-      buffer.put(ByteUtils.toBytes(data.internal()));
-      buffer.putInt(data.topicPartitions().size());
-      data.topicPartitions().forEach(tp -> buffer.putInt(tp.partition()));
-      return buffer.array();
-    }
-  }
-
-  class ReplicaSerializer implements Serializer<Replica> {
-
-    @Override
-    public byte[] serialize(String topic, Collection<Header> headers, Replica data) {
-      var nodeInfo = Serializer.NODE_INFO.serialize(topic, headers, data.nodeInfo());
-      var replicaSize =
-          2 // [topic length]
-              + ByteUtils.toBytes(topic).length // [topic]
-              + 4 // [partition]
-              + 4 // [nodeInfo length]
-              + nodeInfo.length // [nodeInfo]
-              + 8 // [lag]
-              + 8 // [size]
-              + 1 // [isLeader]
-              + 1 // [isSync]
-              + 1 // [isFuture]
-              + 1 // [isOffline]
-              + 1 // [isPreferredLeader]
-              + 2 // [path length]
-              + ByteUtils.toBytes(data.path()).length; // [path]
-      var buffer = ByteBuffer.allocate(replicaSize);
-      ByteUtils.putLengthString(buffer, topic);
-      buffer.putInt(data.partition());
-      buffer.putInt(nodeInfo.length);
-      buffer.put(nodeInfo);
-      buffer.putLong(data.lag());
-      buffer.putLong(data.size());
-      buffer.put(ByteUtils.toBytes(data.isLeader()));
-      buffer.put(ByteUtils.toBytes(data.isSync()));
-      buffer.put(ByteUtils.toBytes(data.isFuture()));
-      buffer.put(ByteUtils.toBytes(data.isOffline()));
-      buffer.put(ByteUtils.toBytes(data.isPreferredLeader()));
-      ByteUtils.putLengthString(buffer, data.path());
-      return buffer.array();
-    }
-  }
-
-  class ClusterInfoSerializer implements Serializer<ClusterInfo> {
-
-    @Override
-    public byte[] serialize(String topic, Collection<Header> headers, ClusterInfo data) {
-      var nodes =
-          data.nodes().stream()
-              .map(nodeInfo -> Serializer.NODE_INFO.serialize(topic, headers, nodeInfo))
-              .collect(Collectors.toList());
-      var topics =
-          data.topics().values().stream()
-              .map(t -> Serializer.TOPIC.serialize(topic, headers, t))
-              .collect(Collectors.toList());
-      var replicas =
-          data.replicas().stream()
-              .map(replica -> Serializer.REPLICA.serialize(replica.topic(), headers, replica))
-              .collect(Collectors.toList());
-      var clusterInfoSize =
-          2 // [clusterId length]
-              + ByteUtils.toBytes(data.clusterId()).length // [clusterId]
-              + 4 // [nums of nodeInfo]
-              + nodes.stream().mapToInt(bytes -> 4 + bytes.length).sum() // [nodeInfo]
-              + 4 // [nums of topic]
-              + topics.stream().mapToInt(bytes -> 4 + bytes.length).sum() // [topics]
-              + 4 // [nums of replica]
-              + replicas.stream().mapToInt(bytes -> 4 + bytes.length).sum(); // [replicas]
-      var buffer = ByteBuffer.allocate(clusterInfoSize);
-      ByteUtils.putLengthString(buffer, data.clusterId());
-      buffer.putInt(nodes.size());
-      nodes.forEach(
-          bytes -> {
-            buffer.putInt(bytes.length);
-            buffer.put(bytes);
-          });
-      buffer.putInt(topics.size());
-      topics.forEach(
-          bytes -> {
-            buffer.putInt(bytes.length);
-            buffer.put(bytes);
-          });
-      buffer.putInt(replicas.size());
-      replicas.forEach(
-          bytes -> {
-            buffer.putInt(bytes.length);
-            buffer.put(bytes);
-          });
-      return buffer.array();
-    }
-  }
-
-  class BeanObjectSerializer implements Serializer<BeanObject> {
-    @Override
-    public byte[] serialize(String topic, Collection<Header> headers, BeanObject data) {
-      var beanBuilder = BeanObjectOuterClass.BeanObject.newBuilder();
-      beanBuilder.setDomain(data.domainName());
-      beanBuilder.putAllProperties(data.properties());
-      data.attributes().forEach((key, val) -> beanBuilder.putAttributes(key, primitive(val)));
-
-      return beanBuilder.build().toByteArray();
-    }
-
-    private static BeanObjectOuterClass.BeanObject.Primitive primitive(Object v) {
-      if (v instanceof Integer)
-        return BeanObjectOuterClass.BeanObject.Primitive.newBuilder().setInt((int) v).build();
-      else if (v instanceof Long)
-        return BeanObjectOuterClass.BeanObject.Primitive.newBuilder().setLong((long) v).build();
-      else if (v instanceof Float)
-        return BeanObjectOuterClass.BeanObject.Primitive.newBuilder().setFloat((float) v).build();
-      else if (v instanceof Double)
-        return BeanObjectOuterClass.BeanObject.Primitive.newBuilder().setDouble((double) v).build();
-      else if (v instanceof Boolean)
-        return BeanObjectOuterClass.BeanObject.Primitive.newBuilder()
-            .setBoolean((boolean) v)
-            .build();
-      else if (v instanceof String)
-        return BeanObjectOuterClass.BeanObject.Primitive.newBuilder().setStr(v.toString()).build();
-      else
-        throw new IllegalArgumentException(
-            "Type "
-                + v.getClass()
-                + " is not supported. Please use Integer, Long, Float, Double, Boolean, String instead.");
-    }
-  }
-=======
->>>>>>> 60da7716
 }