--- conflicted
+++ resolved
@@ -196,12 +196,8 @@
                             config.clusterInfo(),
                             initialCost,
                             newAllocation,
-<<<<<<< HEAD
-                            clusterCostFunction.clusterCost(newAllocation, clusterBean)))
+                            evaluateCost.apply(newAllocation)))
                 .peek(plan -> System.out.println(plan.proposalClusterCost().value()))
-=======
-                            evaluateCost.apply(newAllocation)))
->>>>>>> 28ec2c68
                 .filter(plan -> plan.proposalClusterCost().value() < currentCost.value())
                 .findFirst();
     var currentCost = initialCost;
