--- conflicted
+++ resolved
@@ -28,12 +28,8 @@
 import java.util.stream.Stream;
 import org.astraea.common.EnumInfo;
 import org.astraea.common.admin.ClusterInfo;
-import org.astraea.common.admin.Replica;
-<<<<<<< HEAD
+import org.astraea.common.admin.TopicPartitionReplica;
 import org.astraea.common.balancer.algorithms.BalancerUtils;
-=======
-import org.astraea.common.admin.TopicPartitionReplica;
->>>>>>> e463cda9
 
 /**
  * The {@link ShuffleTweaker} proposes a new log placement based on the current log placement, but
@@ -82,7 +78,7 @@
     final var legalReplicas =
         baseAllocation.topicPartitions().stream()
             .filter(tp -> this.allowedTopics.test(tp.topic()))
-            .filter(tp -> eligiblePartition(baseAllocation.replicas(tp)))
+            .filter(tp -> BalancerUtils.eligiblePartition(baseAllocation.replicas(tp)))
             .flatMap(baseAllocation::replicaStream)
             .filter(r -> this.allowedBrokers.test(r.nodeInfo().id()))
             .collect(Collectors.toUnmodifiableList());
@@ -99,16 +95,6 @@
           final var forbiddenReplica = new HashSet<TopicPartitionReplica>();
 
           final var finalCluster = ClusterInfo.builder(baseAllocation);
-<<<<<<< HEAD
-          for (int i = 0, shuffled = 0; i < partitionOrder.size() && shuffled < shuffleCount; i++) {
-            final var tp = partitionOrder.get(i);
-            if (!BalancerUtils.eligiblePartition(baseAllocation.replicas(tp))) continue;
-            switch (Operation.random()) {
-              case LEADERSHIP_CHANGE:
-                {
-                  // change leader/follower identity
-                  var replica =
-=======
           for (int i = 0, shuffled = 0; i < replicaOrder.size() && shuffled < shuffleCount; i++) {
             final var sourceReplica = replicaOrder.get(i);
 
@@ -122,7 +108,6 @@
             Supplier<Boolean> leadershipChange =
                 () -> {
                   var targetReplica =
->>>>>>> e463cda9
                       baseAllocation
                           .replicaStream(sourceReplica.topicPartition())
                           // leader pair follower, follower pair leader
