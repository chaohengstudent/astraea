/*
 * Licensed to the Apache Software Foundation (ASF) under one or more
 * contributor license agreements. See the NOTICE file distributed with
 * this work for additional information regarding copyright ownership.
 * The ASF licenses this file to You under the Apache License, Version 2.0
 * (the "License"); you may not use this file except in compliance with
 * the License. You may obtain a copy of the License at
 *
 *    http://www.apache.org/licenses/LICENSE-2.0
 *
 * Unless required by applicable law or agreed to in writing, software
 * distributed under the License is distributed on an "AS IS" BASIS,
 * WITHOUT WARRANTIES OR CONDITIONS OF ANY KIND, either express or implied.
 * See the License for the specific language governing permissions and
 * limitations under the License.
 */
package org.astraea.common.cost;

<<<<<<< HEAD
import java.util.Collection;
=======
import static org.astraea.common.cost.MigrationCost.replicaLeaderToAdd;

>>>>>>> 9bb55539
import java.util.List;
import java.util.Map;
import java.util.Optional;
import java.util.function.Predicate;
import java.util.stream.Collectors;
import org.astraea.common.Configuration;
import org.astraea.common.admin.ClusterInfo;
<<<<<<< HEAD
import org.astraea.common.admin.Replica;
=======
import org.astraea.common.metrics.ClusterBean;
>>>>>>> 9bb55539
import org.astraea.common.metrics.broker.ServerMetrics;
import org.astraea.common.metrics.collector.MetricSensor;

/** more replica leaders -> higher cost */
public class ReplicaLeaderCost implements HasBrokerCost, HasClusterCost, HasMoveCost {
  private final Dispersion dispersion = Dispersion.cov();
  private final Configuration config;
  public static final String MAX_MIGRATE_LEADER_KEY = "max.migrated.leader.number";

  public ReplicaLeaderCost() {
    this.config = Configuration.of(Map.of());
  }

  public ReplicaLeaderCost(Configuration config) {
    this.config = config;
  }

  @Override
  public BrokerCost brokerCost(ClusterInfo clusterInfo, ClusterBean clusterBean) {
    var result =
        leaderCount(clusterInfo).entrySet().stream()
            .collect(Collectors.toMap(Map.Entry::getKey, e -> (double) e.getValue()));
    return () -> result;
  }

  @Override
  public ClusterCost clusterCost(ClusterInfo clusterInfo, ClusterBean clusterBean) {
    var brokerScore = leaderCount(clusterInfo);
    var value = dispersion.calculate(brokerScore.values());
    return ClusterCost.of(
        value,
        () ->
            brokerScore.values().stream()
                .map(Object::toString)
                .collect(Collectors.joining(", ", "{", "}")));
  }

  static Map<Integer, Integer> leaderCount(ClusterInfo clusterInfo) {
    return clusterInfo.nodes().stream()
        .map(nodeInfo -> Map.entry(nodeInfo.id(), clusterInfo.replicaLeaders(nodeInfo.id()).size()))
        .collect(Collectors.toMap(Map.Entry::getKey, Map.Entry::getValue));
  }

  @Override
  public Optional<MetricSensor> metricSensor() {
    return Optional.of(
        (client, ignored) -> List.of(ServerMetrics.ReplicaManager.LEADER_COUNT.fetch(client)));
  }

  public Configuration config() {
    return this.config;
  }

  @Override
  public MoveCost moveCost(ClusterInfo before, ClusterInfo after, ClusterBean clusterBean) {
<<<<<<< HEAD
    // var moveCost = replicaLeaderChanged(before, after);
    var maxMigratedLeader =
        config.string(MAX_MIGRATE_LEADER_KEY).map(Long::parseLong).orElse(Long.MAX_VALUE);
    // var overflow =
    //     maxMigratedLeader < moveCost.values().stream().map(Math::abs).mapToLong(s -> s).sum();
    long count =
        before.topicPartitions().stream()
            .filter(
                tp -> {
                  var a = before.replicaLeader(tp).orElseThrow();
                  var b = after.replicaLeader(tp).orElseThrow();
                  return b.nodeInfo().id() != a.nodeInfo().id();
                })
            .count();
    return () -> count >= maxMigratedLeader;
  }

  @Override
  public Collection<ResourceUsageHint> movementResourceHint(
      ClusterInfo sourceCluster, ClusterBean clusterBean) {
    var maxMigratedLeader =
        config.string(MAX_MIGRATE_LEADER_KEY).map(Long::parseLong).orElse(Long.MAX_VALUE);
    return List.of(
        new ResourceUsageHint() {
          @Override
          public String description() {
            return "Ensure the number of leader changed during the balancing < "
                + maxMigratedLeader;
          }

          @Override
          public ResourceUsage evaluateReplicaResourceUsage(Replica target) {
            return ResourceUsage.EMPTY;
          }

          @Override
          public ResourceUsage evaluateClusterResourceUsage(Replica target) {
            return new ResourceUsage(
                Map.of(
                    "migrated_leaders",
                    sourceCluster
                        .replicaLeader(target.topicPartition())
                        .map(
                            originLeader ->
                                target.isPreferredLeader()
                                        && originLeader.nodeInfo().id() != target.nodeInfo().id()
                                    ? 1.0
                                    : 0.0)
                        .orElseThrow()));
          }

          @Override
          public double importance(ResourceUsage replicaResourceUsage) {
            return 0;
          }

          @Override
          public double idealness(ResourceUsage clusterResourceUsage) {
            return 0;
          }

          @Override
          public Predicate<ResourceUsage> usageValidityPredicate() {
            return (ru) -> ru.usage().getOrDefault("migrated_leaders", 0.0) < maxMigratedLeader;
          }
        });
=======
    var replicaLeaderIn = replicaLeaderToAdd(before, after);
    var maxMigratedLeader =
        config.string(MAX_MIGRATE_LEADER_KEY).map(Long::parseLong).orElse(Long.MAX_VALUE);
    var overflow =
        maxMigratedLeader
            < replicaLeaderIn.values().stream().map(Math::abs).mapToLong(s -> s).sum();
    return () -> overflow;
>>>>>>> 9bb55539
  }

  @Override
  public String toString() {
    return this.getClass().getSimpleName();
  }
}<|MERGE_RESOLUTION|>--- conflicted
+++ resolved
@@ -16,12 +16,9 @@
  */
 package org.astraea.common.cost;
 
-<<<<<<< HEAD
-import java.util.Collection;
-=======
 import static org.astraea.common.cost.MigrationCost.replicaLeaderToAdd;
 
->>>>>>> 9bb55539
+import java.util.Collection;
 import java.util.List;
 import java.util.Map;
 import java.util.Optional;
@@ -29,11 +26,8 @@
 import java.util.stream.Collectors;
 import org.astraea.common.Configuration;
 import org.astraea.common.admin.ClusterInfo;
-<<<<<<< HEAD
 import org.astraea.common.admin.Replica;
-=======
 import org.astraea.common.metrics.ClusterBean;
->>>>>>> 9bb55539
 import org.astraea.common.metrics.broker.ServerMetrics;
 import org.astraea.common.metrics.collector.MetricSensor;
 
@@ -89,22 +83,13 @@
 
   @Override
   public MoveCost moveCost(ClusterInfo before, ClusterInfo after, ClusterBean clusterBean) {
-<<<<<<< HEAD
-    // var moveCost = replicaLeaderChanged(before, after);
+    var replicaLeaderIn = replicaLeaderToAdd(before, after);
     var maxMigratedLeader =
         config.string(MAX_MIGRATE_LEADER_KEY).map(Long::parseLong).orElse(Long.MAX_VALUE);
-    // var overflow =
-    //     maxMigratedLeader < moveCost.values().stream().map(Math::abs).mapToLong(s -> s).sum();
-    long count =
-        before.topicPartitions().stream()
-            .filter(
-                tp -> {
-                  var a = before.replicaLeader(tp).orElseThrow();
-                  var b = after.replicaLeader(tp).orElseThrow();
-                  return b.nodeInfo().id() != a.nodeInfo().id();
-                })
-            .count();
-    return () -> count >= maxMigratedLeader;
+    var overflow =
+        maxMigratedLeader
+            < replicaLeaderIn.values().stream().map(Math::abs).mapToLong(s -> s).sum();
+    return () -> overflow;
   }
 
   @Override
@@ -156,15 +141,6 @@
             return (ru) -> ru.usage().getOrDefault("migrated_leaders", 0.0) < maxMigratedLeader;
           }
         });
-=======
-    var replicaLeaderIn = replicaLeaderToAdd(before, after);
-    var maxMigratedLeader =
-        config.string(MAX_MIGRATE_LEADER_KEY).map(Long::parseLong).orElse(Long.MAX_VALUE);
-    var overflow =
-        maxMigratedLeader
-            < replicaLeaderIn.values().stream().map(Math::abs).mapToLong(s -> s).sum();
-    return () -> overflow;
->>>>>>> 9bb55539
   }
 
   @Override
