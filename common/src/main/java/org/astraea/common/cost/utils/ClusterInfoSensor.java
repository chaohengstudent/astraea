/*
 * Licensed to the Apache Software Foundation (ASF) under one or more
 * contributor license agreements. See the NOTICE file distributed with
 * this work for additional information regarding copyright ownership.
 * The ASF licenses this file to You under the Apache License, Version 2.0
 * (the "License"); you may not use this file except in compliance with
 * the License. You may obtain a copy of the License at
 *
 *    http://www.apache.org/licenses/LICENSE-2.0
 *
 * Unless required by applicable law or agreed to in writing, software
 * distributed under the License is distributed on an "AS IS" BASIS,
 * WITHOUT WARRANTIES OR CONDITIONS OF ANY KIND, either express or implied.
 * See the License for the specific language governing permissions and
 * limitations under the License.
 */
package org.astraea.common.cost.utils;

import java.time.Duration;
import java.util.Collection;
import java.util.List;
import java.util.Map;
import java.util.concurrent.CompletableFuture;
import java.util.concurrent.CompletionStage;
import java.util.concurrent.ConcurrentHashMap;
import java.util.stream.Collectors;
import java.util.stream.Stream;
import org.astraea.common.admin.ClusterInfo;
import org.astraea.common.admin.NodeInfo;
import org.astraea.common.admin.Replica;
import org.astraea.common.metrics.ClusterBean;
import org.astraea.common.metrics.HasBeanObject;
import org.astraea.common.metrics.broker.ClusterMetrics;
import org.astraea.common.metrics.broker.HasGauge;
import org.astraea.common.metrics.broker.LogMetrics;
import org.astraea.common.metrics.broker.ServerMetrics;
import org.astraea.common.metrics.collector.BeanObjectClient;
import org.astraea.common.metrics.collector.MetricSensor;

/** This MetricSensor attempts to reconstruct a ClusterInfo of the kafka cluster via JMX metrics. */
public class ClusterInfoSensor implements MetricSensor {

  private static final Map<ClusterBean, CompletionStage<ClusterInfo>> cache =
      new ConcurrentHashMap<>();

  @Override
  public List<? extends HasBeanObject> fetch(BeanObjectClient client, ClusterBean bean) {
    return Stream.of(
            List.of(ServerMetrics.KafkaServer.CLUSTER_ID.fetch(client)),
            LogMetrics.Log.SIZE.fetch(client),
            ClusterMetrics.Partition.REPLICAS_COUNT.fetch(client))
        .flatMap(Collection::stream)
        .toList();
  }

  /**
   * Create a {@link ClusterInfo} from the metrics of a given {@link ClusterBean}. The {@link
   * ClusterInfo} might lack some information due to the incompetent metrics info.
   *
   * @param clusterBean the cluster bean.
   * @throws IllegalStateException when there is some conflict information within the cluster bean
   * @return a {@link ClusterInfo}.
   */
  public static ClusterInfo metricViewCluster(ClusterBean clusterBean) {
    return cache
        .computeIfAbsent(
            clusterBean,
            (beans) -> CompletableFuture.supplyAsync(() -> calculateMetricViewCluster(beans)))
        .toCompletableFuture()
        .join();
  }

  private static ClusterInfo calculateMetricViewCluster(ClusterBean clusterBean) {
    var nodes =
        clusterBean.brokerIds().stream()
            .filter(id -> id != -1)
            .map(id -> NodeInfo.of(id, "", -1))
            .collect(Collectors.toUnmodifiableMap(NodeInfo::id, x -> x));
<<<<<<< HEAD
    long l = System.nanoTime();
=======
    var replicaMap =
        clusterBean.brokerIds().stream()
            .collect(
                Collectors.toUnmodifiableMap(
                    broker -> broker,
                    broker ->
                        clusterBean
                            .brokerMetrics(broker, LogMetrics.Log.Gauge.class)
                            .filter(x -> LogMetrics.Log.SIZE.metricName().equals(x.metricsName()))
                            .filter(x -> x.partitionIndex().isPresent())
                            .collect(
                                Collectors.toUnmodifiableMap(
                                    x -> x.partitionIndex().orElseThrow(),
                                    x -> x,
                                    (a, b) ->
                                        a.createdTimestamp() > b.createdTimestamp() ? a : b))));
>>>>>>> 84fda32f
    var replicas =
        clusterBean.brokerTopics().stream()
            .filter(bt -> bt.broker() != -1)
            .flatMap(
                (bt) -> {
                  var broker = bt.broker();
                  var partitions =
                      clusterBean
                          .brokerTopicMetrics(bt, ClusterMetrics.PartitionMetric.class)
                          .collect(
                              Collectors.toUnmodifiableMap(
                                  ClusterMetrics.PartitionMetric::topicPartition,
                                  x -> x,
                                  (a, b) -> a.createdTimestamp() > b.createdTimestamp() ? a : b))
                          .values()
                          .stream()
                          .collect(
                              Collectors.toUnmodifiableMap(
                                  ClusterMetrics.PartitionMetric::topicPartition,
                                  m -> {
                                    var tp = m.topicPartition();
                                    var size = replicaMap.get(broker).get(tp);
                                    if (size == null)
                                      throw new IllegalStateException(
                                          "Partition "
                                              + tp
                                              + " detected, but its size metric doesn't exists. "
                                              + "Maybe the given cluster bean is partially sampled");
                                    var build =
                                        Replica.builder()
                                            .topic(tp.topic())
                                            .partition(tp.partition())
                                            .nodeInfo(nodes.get(broker))
                                            .path("")
                                            .size(size.value());
                                    var isLeader = m.value() != 0;
                                    return isLeader
                                        ? build.buildLeader()
                                        : build.buildInSyncFollower();
                                  }));
                  return partitions.values().stream();
                })
<<<<<<< HEAD
            .collect(Collectors.toUnmodifiableList());
    long t = System.nanoTime();
    System.out.println(
        "ClusterInfoSensor#metricClusterView " + Duration.ofNanos(t - l).toMillis() + "ms");
=======
            .toList();
>>>>>>> 84fda32f
    var clusterId =
        clusterBean.all().entrySet().stream()
            .filter(e -> e.getKey() != -1)
            .map(Map.Entry::getValue)
            .flatMap(Collection::stream)
            .filter(x -> x instanceof ServerMetrics.KafkaServer.ClusterIdGauge)
            .map(x -> (ServerMetrics.KafkaServer.ClusterIdGauge) x)
            .findAny()
            .map(HasGauge::value)
            .orElse("");

    return ClusterInfo.of(clusterId, List.copyOf(nodes.values()), Map.of(), replicas);
  }
}<|MERGE_RESOLUTION|>--- conflicted
+++ resolved
@@ -76,9 +76,7 @@
             .filter(id -> id != -1)
             .map(id -> NodeInfo.of(id, "", -1))
             .collect(Collectors.toUnmodifiableMap(NodeInfo::id, x -> x));
-<<<<<<< HEAD
     long l = System.nanoTime();
-=======
     var replicaMap =
         clusterBean.brokerIds().stream()
             .collect(
@@ -95,7 +93,6 @@
                                     x -> x,
                                     (a, b) ->
                                         a.createdTimestamp() > b.createdTimestamp() ? a : b))));
->>>>>>> 84fda32f
     var replicas =
         clusterBean.brokerTopics().stream()
             .filter(bt -> bt.broker() != -1)
@@ -138,14 +135,10 @@
                                   }));
                   return partitions.values().stream();
                 })
-<<<<<<< HEAD
-            .collect(Collectors.toUnmodifiableList());
+            .toList();
     long t = System.nanoTime();
     System.out.println(
         "ClusterInfoSensor#metricClusterView " + Duration.ofNanos(t - l).toMillis() + "ms");
-=======
-            .toList();
->>>>>>> 84fda32f
     var clusterId =
         clusterBean.all().entrySet().stream()
             .filter(e -> e.getKey() != -1)
