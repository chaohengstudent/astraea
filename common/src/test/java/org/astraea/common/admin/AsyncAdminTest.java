--- conflicted
+++ resolved
@@ -1026,7 +1026,30 @@
   }
 
   @Test
-<<<<<<< HEAD
+  void testSizeOfNoDataTopic() throws ExecutionException, InterruptedException {
+    var topic = Utils.randomString();
+    try (var admin = AsyncAdmin.of(bootstrapServers())) {
+      admin.creator().topic(topic).run().toCompletableFuture().get();
+      Utils.sleep(Duration.ofSeconds(3));
+
+      admin
+          .brokers()
+          .toCompletableFuture()
+          .get()
+          .forEach(
+              broker ->
+                  broker
+                      .folders()
+                      .forEach(
+                          d ->
+                              d.partitionSizes().entrySet().stream()
+                                  .filter(e -> e.getKey().topic().equals(topic))
+                                  .map(Map.Entry::getValue)
+                                  .forEach(v -> Assertions.assertEquals(0, v))));
+    }
+  }
+
+  @Test
   void testDeleteRecord() throws ExecutionException, InterruptedException {
     var topic = Utils.randomString();
     try (var admin = AsyncAdmin.of(bootstrapServers())) {
@@ -1160,28 +1183,6 @@
         admin.deleteTopics(Set.of(topic));
       }
       Assertions.assertTrue(admin.pendingRequests() > 0);
-=======
-  void testSizeOfNoDataTopic() throws ExecutionException, InterruptedException {
-    var topic = Utils.randomString();
-    try (var admin = AsyncAdmin.of(bootstrapServers())) {
-      admin.creator().topic(topic).run().toCompletableFuture().get();
-      Utils.sleep(Duration.ofSeconds(3));
-
-      admin
-          .brokers()
-          .toCompletableFuture()
-          .get()
-          .forEach(
-              broker ->
-                  broker
-                      .folders()
-                      .forEach(
-                          d ->
-                              d.partitionSizes().entrySet().stream()
-                                  .filter(e -> e.getKey().topic().equals(topic))
-                                  .map(Map.Entry::getValue)
-                                  .forEach(v -> Assertions.assertEquals(0, v))));
->>>>>>> 0ddcc1ed
     }
   }
 }