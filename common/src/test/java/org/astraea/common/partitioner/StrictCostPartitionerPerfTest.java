/*
 * Licensed to the Apache Software Foundation (ASF) under one or more
 * contributor license agreements. See the NOTICE file distributed with
 * this work for additional information regarding copyright ownership.
 * The ASF licenses this file to You under the Apache License, Version 2.0
 * (the "License"); you may not use this file except in compliance with
 * the License. You may obtain a copy of the License at
 *
 *    http://www.apache.org/licenses/LICENSE-2.0
 *
 * Unless required by applicable law or agreed to in writing, software
 * distributed under the License is distributed on an "AS IS" BASIS,
 * WITHOUT WARRANTIES OR CONDITIONS OF ANY KIND, either express or implied.
 * See the License for the specific language governing permissions and
 * limitations under the License.
 */
package org.astraea.common.partitioner;

import java.nio.charset.StandardCharsets;
import java.time.Duration;
import java.util.Arrays;
import java.util.List;
import java.util.Map;
import java.util.concurrent.CompletableFuture;
import java.util.concurrent.atomic.AtomicLong;
import java.util.function.Supplier;
import java.util.stream.Collectors;
import java.util.stream.IntStream;
import org.astraea.common.Configuration;
import org.astraea.common.Utils;
import org.astraea.common.admin.Admin;
import org.astraea.common.admin.Broker;
import org.astraea.common.admin.ClusterInfo;
import org.astraea.common.admin.Replica;
import org.astraea.common.metrics.BeanObject;
import org.astraea.common.metrics.ClusterBean;
import org.astraea.common.metrics.client.HasNodeMetrics;
import org.astraea.common.metrics.collector.MetricStore;
import org.junit.jupiter.api.Assertions;
import org.junit.jupiter.api.Test;
import org.mockito.Mockito;

public class StrictCostPartitionerPerfTest {

  private static BeanObject getBeanObject(int brokerId, double latency) {
    return new BeanObject(
        "kafka.producer",
        Map.of(
            "type", "producer-node-metrics",
            "node-id", String.valueOf(brokerId),
            "client-id", "xxxx"),
        Map.of("request-latency-avg", latency));
  }

  @Test
  void test() {
    var node0 = Broker.of(0, "node0", 2222);
    var node1 = Broker.of(1, "node1", 2222);
    var node2 = Broker.of(2, "node2", 2222);
    var clusterInfo =
        ClusterInfo.of(
            "fake",
            List.of(node0, node1, node2),
            Map.of(),
            List.of(
                Replica.builder()
                    .topic("topic")
                    .partition(0)
                    .broker(node0)
                    .path("/tmp/aa")
                    .buildLeader(),
                Replica.builder()
                    .topic("topic")
                    .partition(1)
                    .broker(node1)
                    .path("/tmp/aa")
                    .buildLeader(),
                Replica.builder()
                    .topic("topic")
                    .partition(2)
                    .broker(node2)
                    .path("/tmp/aa")
                    .buildLeader()));
    var admin = Mockito.mock(Admin.class);
    Mockito.when(admin.brokers())
        .thenReturn(CompletableFuture.completedStage(clusterInfo.brokers()));
    Mockito.when(admin.clusterInfo(Mockito.anySet()))
        .thenReturn(CompletableFuture.completedStage(clusterInfo));

    var node0Latency = new AtomicLong(100);
    var node1Latency = new AtomicLong(100);
    var node2Latency = new AtomicLong(100);

    var metricStore = Mockito.mock(MetricStore.class);
    Mockito.when(metricStore.clusterBean())
        .thenReturn(
            ClusterBean.of(
                Map.of(
                    -1,
                    List.of(
                        (HasNodeMetrics) () -> getBeanObject(0, node0Latency.get()),
                        () -> getBeanObject(1, node1Latency.get()),
                        () -> getBeanObject(2, node2Latency.get())))));

    var key = "key".getBytes(StandardCharsets.UTF_8);
    var value = "value".getBytes(StandardCharsets.UTF_8);
    try (var partitioner = new StrictCostPartitioner()) {
      partitioner.admin = admin;
<<<<<<< HEAD
      partitioner.configure(Configuration.of(Map.of("round.robin.lease", "2s")));
      partitioner.metricStore = metricStore;
=======
      partitioner.configure(new Configuration(Map.of("round.robin.lease", "2s")));
>>>>>>> 3669c0a6

      Supplier<Map<Integer, List<Integer>>> resultSupplier =
          () -> {
            var result =
                IntStream.range(0, 1000)
                    .mapToObj(ignored -> partitioner.partition("topic", key, value, clusterInfo))
                    .collect(Collectors.groupingBy(i -> i));

            var keys =
                Arrays.stream(partitioner.roundRobinKeeper.roundRobin)
                    .boxed()
                    .collect(Collectors.groupingBy(i -> i))
                    .keySet();
            Assertions.assertEquals(3, keys.size(), "keys: " + keys);

            Assertions.assertEquals(3, result.size());
            result.values().forEach(v -> Assertions.assertNotEquals(0, v.size()));
            return result;
          };

      // first run
      node0Latency.set(100);
      node1Latency.set(10);
      node2Latency.set(1);
      Utils.sleep(Duration.ofSeconds(2));

      var result = resultSupplier.get();

      Assertions.assertTrue(
          result.get(2).size() > result.get(1).size(),
          "broker 0: "
              + result.get(0).size()
              + " broker 1: "
              + result.get(1).size()
              + " broker 2: "
              + result.get(2).size());

      Assertions.assertTrue(
          result.get(1).size() > result.get(0).size(),
          "broker 0: "
              + result.get(0).size()
              + " broker 1: "
              + result.get(1).size()
              + " broker 2: "
              + result.get(2).size());

      // second run
      node0Latency.set(77);
      node1Latency.set(3);
      node2Latency.set(999);
      Utils.sleep(Duration.ofSeconds(3));

      result = resultSupplier.get();
      Assertions.assertTrue(
          result.get(1).size() > result.get(0).size(),
          "broker 0: "
              + result.get(0).size()
              + " broker 1: "
              + result.get(1).size()
              + " broker 2: "
              + result.get(2).size());

      Assertions.assertTrue(
          result.get(0).size() > result.get(2).size(),
          "broker 0: "
              + result.get(0).size()
              + " broker 1: "
              + result.get(1).size()
              + " broker 2: "
              + result.get(2).size());
    }
  }
}<|MERGE_RESOLUTION|>--- conflicted
+++ resolved
@@ -106,12 +106,8 @@
     var value = "value".getBytes(StandardCharsets.UTF_8);
     try (var partitioner = new StrictCostPartitioner()) {
       partitioner.admin = admin;
-<<<<<<< HEAD
-      partitioner.configure(Configuration.of(Map.of("round.robin.lease", "2s")));
+      partitioner.configure(new Configuration(Map.of("round.robin.lease", "2s")));
       partitioner.metricStore = metricStore;
-=======
-      partitioner.configure(new Configuration(Map.of("round.robin.lease", "2s")));
->>>>>>> 3669c0a6
 
       Supplier<Map<Integer, List<Integer>>> resultSupplier =
           () -> {
