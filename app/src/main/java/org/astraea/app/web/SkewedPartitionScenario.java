/*
 * Licensed to the Apache Software Foundation (ASF) under one or more
 * contributor license agreements. See the NOTICE file distributed with
 * this work for additional information regarding copyright ownership.
 * The ASF licenses this file to You under the Apache License, Version 2.0
 * (the "License"); you may not use this file except in compliance with
 * the License. You may obtain a copy of the License at
 *
 *    http://www.apache.org/licenses/LICENSE-2.0
 *
 * Unless required by applicable law or agreed to in writing, software
 * distributed under the License is distributed on an "AS IS" BASIS,
 * WITHOUT WARRANTIES OR CONDITIONS OF ANY KIND, either express or implied.
 * See the License for the specific language governing permissions and
 * limitations under the License.
 */
package org.astraea.app.web;

import java.time.Duration;
import java.util.ArrayList;
import java.util.Collection;
import java.util.List;
import java.util.Map;
import java.util.Objects;
import java.util.concurrent.CompletionStage;
import java.util.stream.Collectors;
import java.util.stream.IntStream;
import org.apache.commons.math3.distribution.BinomialDistribution;
import org.apache.commons.math3.distribution.EnumeratedDistribution;
import org.apache.commons.math3.distribution.IntegerDistribution;
import org.apache.commons.math3.util.Pair;
import org.astraea.common.admin.Admin;
import org.astraea.common.admin.Broker;
import org.astraea.common.admin.TopicPartition;
import org.astraea.common.admin.TopicPartitionReplica;

public class SkewedPartitionScenario implements Scenario {

  final String topicName;
  final int partitions;
  final short replicas;
  final double binomialProbability;

  public SkewedPartitionScenario(
      String topicName, int partitions, short replicas, double binomialProbability) {
    this.topicName = topicName;
    this.partitions = partitions;
    this.replicas = replicas;
    this.binomialProbability = binomialProbability;
  }

  @Override
  public CompletionStage<Result> apply(Admin admin) {
    return admin
        .creator()
        .topic(topicName)
        .numberOfPartitions(partitions)
        .numberOfReplicas(replicas)
        .run()
        .thenCompose(
            ignored ->
                admin.waitPartitionLeaderSynced(
                    Map.of(topicName, partitions), Duration.ofSeconds(4)))
        .thenCompose(ignored -> admin.brokers())
<<<<<<< HEAD
        .thenApply(
            brokers -> brokers.stream().map(Broker::id).sorted().collect(Collectors.toList()))
=======
        .thenApply(brokers -> brokers.stream().map(NodeInfo::id).sorted().toList())
>>>>>>> 3669c0a6
        .thenCompose(
            brokerIds -> {
              var distribution =
                  new BinomialDistribution(brokerIds.size() - 1, binomialProbability);
              var replicaLists =
                  IntStream.range(0, partitions)
                      .boxed()
                      .collect(
                          Collectors.toUnmodifiableMap(
                              p -> TopicPartition.of(topicName, p),
                              ignore -> sampledReplicaList(brokerIds, replicas, distribution)));
              return admin
                  .moveToBrokers(replicaLists)
                  .thenCompose(
                      ignored ->
                          admin.waitReplicasSynced(
                              replicaLists.entrySet().stream()
                                  .flatMap(
                                      e ->
                                          e.getValue().stream()
                                              .map(
                                                  id ->
                                                      TopicPartitionReplica.of(
                                                          e.getKey().topic(),
                                                          e.getKey().partition(),
                                                          id)))
                                  .collect(Collectors.toSet()),
                              Duration.ofSeconds(30)))
                  .thenCompose(ignored -> admin.preferredLeaderElection(replicaLists.keySet()))
                  .thenCompose(
                      ignored ->
                          admin.waitPreferredLeaderSynced(
                              replicaLists.keySet(), Duration.ofSeconds(30)))
                  .thenApply(
                      ignored ->
                          new Result(
                              topicName,
                              partitions,
                              replicas,
                              replicaLists.values().stream()
                                  .map(list -> list.get(0))
                                  .collect(Collectors.groupingBy(x -> x, Collectors.counting())),
                              replicaLists.values().stream()
                                  .flatMap(Collection::stream)
                                  .collect(Collectors.groupingBy(x -> x, Collectors.counting()))));
            });
  }

  /** Sample a random replica list from the given probability distribution. */
  public static List<Integer> sampledReplicaList(
      List<Integer> brokerIds, int listSize, IntegerDistribution distribution) {
    if (brokerIds.size() < listSize)
      throw new IllegalStateException(
          "Not enough live brokers to meet the desired replica list size");

    var brokerProbability =
        IntStream.range(0, brokerIds.size())
            .mapToObj(index -> Pair.create(brokerIds.get(index), distribution.probability(index)))
            .collect(Collectors.toList());

    var result = new ArrayList<Integer>();
    while (result.size() < listSize) {
      if (brokerProbability.size() == 1) {
        var remove = brokerProbability.remove(0);
        result.add(remove.getKey());
      } else {
        var enumeratedDistribution = new EnumeratedDistribution<>(brokerProbability);
        var broker = enumeratedDistribution.sample();
        result.add(broker);
        brokerProbability.removeIf(x -> Objects.equals(x.getKey(), broker));
      }
    }
    return result;
  }
}<|MERGE_RESOLUTION|>--- conflicted
+++ resolved
@@ -62,12 +62,7 @@
                 admin.waitPartitionLeaderSynced(
                     Map.of(topicName, partitions), Duration.ofSeconds(4)))
         .thenCompose(ignored -> admin.brokers())
-<<<<<<< HEAD
-        .thenApply(
-            brokers -> brokers.stream().map(Broker::id).sorted().collect(Collectors.toList()))
-=======
-        .thenApply(brokers -> brokers.stream().map(NodeInfo::id).sorted().toList())
->>>>>>> 3669c0a6
+        .thenApply(brokers -> brokers.stream().map(Broker::id).sorted().toList())
         .thenCompose(
             brokerIds -> {
               var distribution =
