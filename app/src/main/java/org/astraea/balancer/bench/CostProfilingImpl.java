/*
 * Licensed to the Apache Software Foundation (ASF) under one or more
 * contributor license agreements. See the NOTICE file distributed with
 * this work for additional information regarding copyright ownership.
 * The ASF licenses this file to You under the Apache License, Version 2.0
 * (the "License"); you may not use this file except in compliance with
 * the License. You may obtain a copy of the License at
 *
 *    http://www.apache.org/licenses/LICENSE-2.0
 *
 * Unless required by applicable law or agreed to in writing, software
 * distributed under the License is distributed on an "AS IS" BASIS,
 * WITHOUT WARRANTIES OR CONDITIONS OF ANY KIND, either express or implied.
 * See the License for the specific language governing permissions and
 * limitations under the License.
 */
package org.astraea.balancer.bench;

import java.time.Duration;
import java.util.Collection;
import java.util.Collections;
import java.util.LongSummaryStatistics;
import java.util.Map;
import java.util.Optional;
import java.util.concurrent.CompletableFuture;
import java.util.concurrent.ConcurrentHashMap;
import org.astraea.common.admin.ClusterInfo;
import org.astraea.common.balancer.AlgorithmConfig;
import org.astraea.common.balancer.Balancer;
import org.astraea.common.cost.ClusterCost;
import org.astraea.common.cost.HasClusterCost;
import org.astraea.common.cost.HasMoveCost;
import org.astraea.common.cost.MoveCost;
import org.astraea.common.cost.ResourceUsageHint;
import org.astraea.common.metrics.ClusterBean;
import org.astraea.common.metrics.collector.MetricSensor;

class CostProfilingImpl implements BalancerBenchmark.CostProfilingBuilder {
  private Balancer balancer;
  private ClusterInfo clusterInfo;
  private ClusterBean clusterBean;
  private AlgorithmConfig config;
  private Duration timeout;

  @Override
  public BalancerBenchmark.CostProfilingBuilder setBalancer(Balancer balancer) {
    this.balancer = balancer;
    return this;
  }

  @Override
  public BalancerBenchmark.CostProfilingBuilder setClusterInfo(ClusterInfo clusterInfo) {
    this.clusterInfo = clusterInfo;
    return this;
  }

  @Override
  public BalancerBenchmark.CostProfilingBuilder setClusterBean(ClusterBean clusterBean) {
    this.clusterBean = clusterBean;
    return this;
  }

  @Override
  public BalancerBenchmark.CostProfilingBuilder setExecutionTimeout(Duration timeout) {
    this.timeout = timeout;
    return this;
  }

  @Override
  public BalancerBenchmark.CostProfilingBuilder setAlgorithmConfig(
      AlgorithmConfig algorithmConfig) {
    this.config = algorithmConfig;
    return this;
  }

  @Override
  public CompletableFuture<BalancerBenchmark.CostProfilingResult> start() {
    final var costFunction = config.clusterCostFunction();
    final var costTimeSeries = new ConcurrentHashMap<Long, ClusterCost>();
    final var clusterCostProcessingTimeNs = new LongSummaryStatistics();
    final var moveCostFunction = config.moveCostFunction();
    final var moveCostTimeSeries = new ConcurrentHashMap<Long, MoveCost>();
    final var moveCostProcessingTimeNs = new LongSummaryStatistics();
    final var newConfig =
        AlgorithmConfig.builder(config)
            .clusterInfo(clusterInfo)
            .clusterBean(clusterBean)
            .timeout(timeout)
            .clusterCost(
                new HasClusterCost() {
                  @Override
                  public ClusterCost clusterCost(ClusterInfo clusterInfo, ClusterBean clusterBean) {
                    final var start = System.nanoTime();
                    final var clusterCost = costFunction.clusterCost(clusterInfo, clusterBean);
                    final var stop = System.nanoTime();
                    costTimeSeries.put(stop, clusterCost);
                    clusterCostProcessingTimeNs.accept((stop - start));
                    return clusterCost;
                  }

                  @Override
<<<<<<< HEAD
                  public Collection<ResourceUsageHint> clusterResourceHint(
                      ClusterInfo sourceCluster, ClusterBean clusterBean) {
                    return costFunction.clusterResourceHint(sourceCluster, clusterBean);
                  }

                  @Override
                  public Optional<MetricSensor> metricSensor() {
=======
                  public MetricSensor metricSensor() {
>>>>>>> e463cda9
                    return costFunction.metricSensor();
                  }

                  @Override
                  public String toString() {
                    return costFunction.toString();
                  }
                })
            .moveCost(
                new HasMoveCost() {
                  @Override
                  public MoveCost moveCost(
                      ClusterInfo before, ClusterInfo after, ClusterBean clusterBean) {
                    final var start = System.nanoTime();
                    final var moveCost = moveCostFunction.moveCost(before, after, clusterBean);
                    final var stop = System.nanoTime();
                    moveCostTimeSeries.put(stop, moveCost);
                    moveCostProcessingTimeNs.accept((stop - start));
                    return moveCost;
                  }

                  @Override
<<<<<<< HEAD
                  public Collection<ResourceUsageHint> movementResourceHint(
                      ClusterInfo sourceCluster, ClusterBean clusterBean) {
                    return moveCostFunction.movementResourceHint(sourceCluster, clusterBean);
                  }

                  @Override
                  public Optional<MetricSensor> metricSensor() {
=======
                  public MetricSensor metricSensor() {
>>>>>>> e463cda9
                    return moveCostFunction.metricSensor();
                  }

                  @Override
                  public String toString() {
                    return moveCostFunction.toString();
                  }
                })
            .build();

    return CompletableFuture.supplyAsync(
        () -> {
          var initial = costFunction.clusterCost(clusterInfo, clusterBean);
          var executionStart = System.nanoTime();
          var plan = balancer.offer(newConfig);
          var executionStop = System.nanoTime();

          return new BalancerBenchmark.CostProfilingResult() {

            @Override
            public Optional<Balancer.Plan> plan() {
              return plan;
            }

            @Override
            public ClusterCost initial() {
              return initial;
            }

            @Override
            public Map<Long, ClusterCost> costTimeSeries() {
              return Collections.unmodifiableMap(costTimeSeries);
            }

            @Override
            public Map<Long, MoveCost> moveCostTimeSeries() {
              return Collections.unmodifiableMap(moveCostTimeSeries);
            }

            @Override
            public Duration executionTime() {
              return Duration.ofNanos(executionStop - executionStart);
            }

            @Override
            public LongSummaryStatistics clusterCostProcessingTimeNs() {
              return new LongSummaryStatistics(
                  clusterCostProcessingTimeNs.getCount(),
                  clusterCostProcessingTimeNs.getMin(),
                  clusterCostProcessingTimeNs.getMax(),
                  clusterCostProcessingTimeNs.getSum());
            }

            @Override
            public LongSummaryStatistics moveCostProcessingTimeNs() {
              return new LongSummaryStatistics(
                  moveCostProcessingTimeNs.getCount(),
                  moveCostProcessingTimeNs.getMin(),
                  moveCostProcessingTimeNs.getMax(),
                  moveCostProcessingTimeNs.getSum());
            }
          };
        });
  }
}<|MERGE_RESOLUTION|>--- conflicted
+++ resolved
@@ -99,17 +99,13 @@
                   }
 
                   @Override
-<<<<<<< HEAD
                   public Collection<ResourceUsageHint> clusterResourceHint(
                       ClusterInfo sourceCluster, ClusterBean clusterBean) {
                     return costFunction.clusterResourceHint(sourceCluster, clusterBean);
                   }
 
                   @Override
-                  public Optional<MetricSensor> metricSensor() {
-=======
                   public MetricSensor metricSensor() {
->>>>>>> e463cda9
                     return costFunction.metricSensor();
                   }
 
@@ -132,17 +128,13 @@
                   }
 
                   @Override
-<<<<<<< HEAD
                   public Collection<ResourceUsageHint> movementResourceHint(
                       ClusterInfo sourceCluster, ClusterBean clusterBean) {
                     return moveCostFunction.movementResourceHint(sourceCluster, clusterBean);
                   }
 
                   @Override
-                  public Optional<MetricSensor> metricSensor() {
-=======
                   public MetricSensor metricSensor() {
->>>>>>> e463cda9
                     return moveCostFunction.metricSensor();
                   }
 
